# Copyright 2023 Canonical Ltd.
# See LICENSE file for licensing details.

from unittest.mock import patch

import pytest
from ops import JujuVersion
from tests.unit.test_charm import PropertyMock


@pytest.fixture(autouse=True)
def patched_idle(mocker, request):
    if "nopatched_idle" in request.keywords:
        yield
    else:
        yield mocker.patch(
            "events.upgrade.ZKUpgradeEvents.idle", new_callable=PropertyMock, return_value=True
        )


@pytest.fixture(autouse=True)
def patched_wait(mocker):
    mocker.patch("tenacity.nap.time")


@pytest.fixture(autouse=True)
def patched_set_rolling_update_partition(mocker):
    mocker.patch("events.upgrade.ZKUpgradeEvents._set_rolling_update_partition")


@pytest.fixture(autouse=True)
def patched_pebble_restart(mocker):
    mocker.patch("ops.model.Container.restart")


@pytest.fixture(autouse=True)
def patched_healthy(mocker):
    mocker.patch("workload.ZKWorkload.healthy", new_callable=PropertyMock, return_value=True)


@pytest.fixture(autouse=True)
def patched_etc_hosts_environment():
    with (
        patch("managers.config.ConfigManager.set_etc_hosts"),
        patch("managers.config.ConfigManager.set_server_jvmflags"),
    ):
        yield


@pytest.fixture(autouse=True)
<<<<<<< HEAD
def juju_has_secrets(mocker):
    """Using Juju3 we should always have secrets available."""
    mocker.patch.object(JujuVersion, "has_secrets", new_callable=PropertyMock).return_value = True
=======
def patched_version(mocker, request):
    if "nopatched_version" in request.keywords:
        yield
    else:
        yield mocker.patch("workload.ZKWorkload.get_version", return_value=""),
>>>>>>> 81be2a4d
<|MERGE_RESOLUTION|>--- conflicted
+++ resolved
@@ -48,14 +48,14 @@
 
 
 @pytest.fixture(autouse=True)
-<<<<<<< HEAD
 def juju_has_secrets(mocker):
     """Using Juju3 we should always have secrets available."""
     mocker.patch.object(JujuVersion, "has_secrets", new_callable=PropertyMock).return_value = True
-=======
+
+
+@pytest.fixture(autouse=True)
 def patched_version(mocker, request):
     if "nopatched_version" in request.keywords:
         yield
     else:
         yield mocker.patch("workload.ZKWorkload.get_version", return_value=""),
->>>>>>> 81be2a4d
